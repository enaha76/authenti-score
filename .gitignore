# Node.js (for frontend)
node_modules/
.next/

# Python
__pycache__/
*.pyc
*.pyo
*.pyd
*.env

# Logs and temporary files
logs/
*.log
temp/

# System files
.DS_Store
Thumbs.db
<<<<<<< HEAD
=======

# ML Models - completely ignore
ml_models/*.onnx
>>>>>>> 3d93aff9
ml_models/model.onnx<|MERGE_RESOLUTION|>--- conflicted
+++ resolved
@@ -17,10 +17,7 @@
 # System files
 .DS_Store
 Thumbs.db
-<<<<<<< HEAD
-=======
 
 # ML Models - completely ignore
 ml_models/*.onnx
->>>>>>> 3d93aff9
 ml_models/model.onnx